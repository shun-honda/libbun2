--- conflicted
+++ resolved
@@ -12,14 +12,9 @@
 import org.libbun.drv.JvmDriver;
 import org.libbun.drv.PegDumpper;
 import org.libbun.peg4d.FileSource;
-<<<<<<< HEAD
 import org.libbun.peg4d.JsonPegGenerator;
-import org.libbun.peg4d.PackratParserContext;
-import org.libbun.peg4d.PrefetchParserContext;
-=======
 import org.libbun.peg4d.PackratParser;
 import org.libbun.peg4d.Peg4DParser;
->>>>>>> fa1d899a
 import org.libbun.peg4d.ParserContext;
 import org.libbun.peg4d.PegObject;
 import org.libbun.peg4d.PegRuleSet;
@@ -77,7 +72,6 @@
 	// --parser
 	public static String ParserType = "--parser";
 
-<<<<<<< HEAD
 	// --disable-memo
 	public static boolean NonMemoPegMode = false;
 	
@@ -85,13 +79,9 @@
 	public static boolean ValidateJsonMode = false;
 	
 	public static String InputJsonFile = "";
-	
-	// --E:engine
-	public static String ParserType = "--parser:Simple";
-=======
+
 	// --parser
 	public static int OptimizedLevel = 2;
->>>>>>> fa1d899a
 
 	
 	private static void parseCommandArguments(String[] args) {
@@ -165,7 +155,6 @@
 			else if (argument.equals("--valid")) {
 				LanguagePeg = "sample/jsonObject.peg";
 				ParseOnlyMode  = true;
-				VerbosePegMode = true;
 				ValidateJsonMode = true;
 			}
 			else if(argument.startsWith("--parser:")) {
