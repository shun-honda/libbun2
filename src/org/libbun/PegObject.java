package org.libbun;


public class PegObject {
	PegSource    source = null;
	int          startIndex = 0;
	int          endIndex = 0;
	Peg          createdPeg = null;
	String       name = null;
	PegObject    parent = null;
	PegObject    AST[] = null;
	SymbolTable  gamma = null;
	Functor      matched = null;
	BunType     typed   = null;

	PegObject(String name) {
		this.name = name;
	}

	PegObject(String name, PegSource source, Peg createdPeg, int startIndex) {
		this.name       = name;
		this.source     = source;
		this.createdPeg = createdPeg;
		this.startIndex = startIndex;
		this.endIndex   = startIndex;
	}

	public final boolean isFailure() {
		return (this.name == null);
	}

	public final boolean is(String functor) {
		return this.name.startsWith(functor);
	}

	public final void setSource(Peg createdPeg, PegSource source, int startIndex, int endIndex) {
		this.source     = source;
		this.startIndex = startIndex;
		this.endIndex   = endIndex;
	}

	public final String formatSourceMessage(String type, String msg) {
		return this.source.formatErrorMessage(type, this.startIndex, msg);
	}
	
//	final void setMessage(Peg createdPeg, BunSource source, int startIndex, String message) {
//		this.source = source.newToken(createdPeg, startIndex, startIndex, message);
//	}

	public final boolean isEmptyToken() {
		return this.startIndex == this.endIndex;
	}
	
	public final String getText() {
		if(this.source != null) {
			return this.source.substring(this.startIndex, this.endIndex);
		}
		return "";
	}

	// AST[]
	
	public final int size() {
		if(this.AST == null) {
			return 0;
		}
		return this.AST.length;
	}

	public final PegObject get(int index) {
		return this.AST[index];
	}

	public final PegObject get(int index, PegObject defaultValue) {
		if(index < this.size()) {
			return this.AST[index];
		}
		return defaultValue;
	}

	public final void set(int index, PegObject node) {
		if(!(index < this.size())){
			this.expandAstToSize(index+1);
		}
		this.AST[index] = node;
		node.parent = this;
	}
	
	public final void resizeAst(int size) {
		if(this.AST == null && size > 0) {
			this.AST = Main._NewPegObjectArray(size);
		}
		else if(this.AST.length != size) {
			PegObject[] newast = Main._NewPegObjectArray(size);
			if(size > this.AST.length) {
				Main._ArrayCopy(this.AST, 0, newast, 0, this.AST.length);
			}
			else {
				Main._ArrayCopy(this.AST, 0, newast, 0, size);
			}
			this.AST = newast;
		}
	}

	public final void expandAstToSize(int newSize) {
		if(newSize > this.size()) {
			this.resizeAst(newSize);
		}
	}

	public final void append(PegObject childNode) {
		int size = this.size();
		this.expandAstToSize(size+1);
		this.AST[size] = childNode;
		childNode.parent = this;
	}

	public final void checkNullEntry() {
		for(int i = 0; i < this.size(); i++) {
			if(this.AST[i] == null) {
				this.AST[i] = new PegObject("#empty", this.source, null, this.startIndex);
				this.AST[i].parent = this;
			}
		}
	}

	public final String textAt(int index, String defaultValue) {
		if(index < this.size()) {
			return this.AST[index].getText();
		}
		return defaultValue;
	}
	
	public BunType typeAt(SymbolTable gamma, int index, BunType defaultType) {
		if(index < this.size()) {
			PegObject node = this.AST[index];
			if(node.typed != null) {
				return node.typed;
			}
			if(node.matched == null && gamma != null) {
				gamma.tryMatch(node);
			}
			if(node.matched != null) {
				return node.getType(defaultType);
			}
		}
		return defaultType;
	}

	@Override
	public String toString() {
		SourceBuilder sb = new SourceBuilder(null);
		this.stringfy(sb);
		return sb.toString();
	}

	final void stringfy(SourceBuilder sb) {
		if(this.AST == null) {
			sb.appendNewLine(this.name+ ": ", this.getText(), "   " + this.info());
		}
		else {
			sb.appendNewLine(this.name);
			sb.openIndent(" {            " + this.info());
			for(int i = 0; i < this.size(); i++) {
				if(this.AST[i] != null) {
					this.AST[i].stringfy(sb);
				}
				else {
					sb.appendNewLine("@missing subnode at " + i);
				}
			}
			sb.closeIndent("}");
		}
	}

	private String info() {
		if(this.matched == null) {
			if(this.source != null) {
				return "## by peg : " + this.createdPeg;
			}
			return "";
		}
		else {
			return ":" + this.getType(null) + " by " + this.matched;
		}
	}

	public final PegObject findParentNode(String name) {
		PegObject node = this;
		while(node != null) {
			if(node.is(name)) {
				return node;
			}
			node = node.parent;
		}
		return null;
	}

	public final SymbolTable getSymbolTable() {
		PegObject node = this;
		while(node.gamma == null) {
			node = node.parent;
		}
		return node.gamma;
	}


	private void checkGamma() {
		if(this.gamma == null) {
			SymbolTable gamma = this.getSymbolTable();
			gamma = new SymbolTable(gamma.getNamespace(), this);
			// NOTE: this.gamma was set in SymbolTable constructor
			assert(this.gamma != null);
		}
	}

	public void setName(String name, BunType type, PegObject initValue) {
		this.checkGamma();
		this.gamma.setName(name, type, initValue);
	}

	public void setName(PegObject nameNode, BunType type, PegObject initValue) {
		this.checkGamma();
		this.gamma.setName(nameNode, type, initValue);
		nameNode.typed = type;
	}
	
	public final BunType getType(BunType defaultType) {
		if(this.typed == null) {
			if(this.matched != null) {
				this.typed = this.matched.getReturnType(defaultType);
			}
			if(this.typed == null) {
				return defaultType;
			}
		}
		return this.typed;
	}

	public final void build(BunDriver driver) {
		if(this.matched == null) {
			SymbolTable gamma = this.getSymbolTable();
			gamma.tryMatch(this);
		}
		if(this.matched != null) {
			this.matched.build(this, driver);
		}
		else {
			driver.pushUnknownNode(this);
		}
	}

<<<<<<< HEAD
	public final PegObject pegClone() {
		PegObject pego = new PegObject(this.name);
		pego.source = this.source;
		pego.AST = this.AST;
		pego.parent = this.parent;
		pego.gamma = this.gamma;
		pego.matched = this.matched;
		pego.typed = this.typed;
		return pego;
	}


=======
>>>>>>> acb8f9e8
}<|MERGE_RESOLUTION|>--- conflicted
+++ resolved
@@ -249,20 +249,4 @@
 			driver.pushUnknownNode(this);
 		}
 	}
-
-<<<<<<< HEAD
-	public final PegObject pegClone() {
-		PegObject pego = new PegObject(this.name);
-		pego.source = this.source;
-		pego.AST = this.AST;
-		pego.parent = this.parent;
-		pego.gamma = this.gamma;
-		pego.matched = this.matched;
-		pego.typed = this.typed;
-		return pego;
-	}
-
-
-=======
->>>>>>> acb8f9e8
 }