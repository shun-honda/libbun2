<project name="libbun" default="jar">
	<!-- directory / file definition -->
	<property name="BinaryName" value="libbun2" />
	<property name="source_dir" value="src" />
	<property name="build_dir"  value="build" />
	<property name="root_dir"   value="." />
	<property name="jline_jar"  value="ext/jline-1.0.jar" />
	<property name="lib.cobertura.dir" location="/opt/java/cobertura" />
	<property name="lib.pmd.dir" location="/opt/java/pmd" />

	<condition property="have.cobertura">
		<available file="${lib.cobertura.dir}" />
	</condition>

	<condition property="have.pmd">
		<available file="${lib.pmd.dir}" />
	</condition>

	<!-- ================================== -->
	<!--                BUILD               -->
	<!-- ================================== -->
	<target name="build">
		<mkdir dir="${build_dir}" />
<<<<<<< HEAD
		<javac srcdir="${source_dir}" destdir="${build_dir}" target="1.7" source="1.7"
=======
		<javac fork="true" srcdir="${source_dir}" destdir="${build_dir}" target="1.6" source="1.6"
>>>>>>> 8f1e47b8
			debug="yes" debuglevel="lines,vars,source" includeantruntime="false">
			<classpath path="ext/asm-all-4.0.jar" />
			<classpath path="${jline_jar}" />
			<include name="**/*.java" />
			<exclude name="**/*Test.java" />
			<compilerarg value="-Xlint:deprecation" />
			<compilerarg value="-Xlint:unchecked" />
		</javac>
	</target>

	<!-- ================================== -->
	<!--            GENERATE JAR            -->
	<!-- ================================== -->
	<target name="jar" depends="build">
		<jar jarfile="${BinaryName}.jar">
			<fileset dir="${build_dir}" includes="**/*.class" />
			<fileset dir="." includes="lib/**" />
			<exclude name="**/*Test.class" />
			<manifest>
				<attribute name="Main-Class" value="org.libbun.Main" />
			</manifest>
			<zipfileset src="ext/asm-all-4.0.jar" />
			<zipfileset src="${jline_jar}" />
		</jar>
	</target>

	<!-- ================================== -->
	<!--               CLEAN                -->
	<!-- ================================== -->
	<target name="clean">
		<delete dir="${build_dir}" />
		<delete file="${BinaryName}.jar" />
	</target>

	<!-- ================================== -->
	<!--               TEST                 -->
	<!-- ================================== -->
	<target name="pre-test" depends="build">
		<javac fork="true" srcdir="${source_dir}" destdir="${build_dir}" target="1.7" source="1.7"
			debug="yes" debuglevel="lines,vars,source" includeantruntime="false">
			<classpath path="java/ext/asm-all-4.0.jar" />
			<classpath path="java/ext/junit-4.10.jar" />
			<classpath path="${jline_jar}" />
			<include name="**/*Test.java" />
		</javac>
	</target>

	<target name="pre-coverage" depends="pre-test" if="have.cobertura">
		<property name="run_coverage" location="true" />
		<delete file="cobertura.ser" />
		<path id="cobertura.classpath">
			<fileset dir="${lib.cobertura.dir}">
				<include name="*.jar"/>
			</fileset>
		</path>
		<taskdef classpathref="cobertura.classpath" resource="tasks.properties"/>
		<cobertura-instrument todir="${build_dir}/instrumented">
			<fileset dir="${build_dir}" includes="**/*.class" />
		</cobertura-instrument>
	</target>

	<target name="run-test1" if="run_coverage">
		<mkdir dir="${build_dir}/test-reports" />
		<junit fork="yes" forkmode="once">
			<classpath location="${build_dir}/instrumented"/>
			<classpath location="${build_dir}"/>
			<classpath>
				<fileset dir="${lib.cobertura.dir}">
					<include name="*.jar"/>
				</fileset>
				<fileset dir="ext">
					<include name="**/*.jar" />
				</fileset>
			</classpath>
			<batchtest todir="${build_dir}/test-reports">
				<fileset dir="${build_dir}/instrumented">
					<include name="**/*Test*" />
				</fileset>
			</batchtest>
			<formatter type="xml" usefile="true" />
		</junit>
	</target>

	<target name="run-test2" unless="run_coverage">
		<mkdir dir="${build_dir}/test-reports" />
		<junit fork="yes" forkmode="once">
			<classpath location="${build_dir}"/>
			<classpath>
				<fileset dir="ext">
					<include name="**/*.jar" />
				</fileset>
			</classpath>
			<batchtest todir="${build_dir}/test-reports">
				<fileset dir="${build_dir}">
					<include name="**/*Test*" />
				</fileset>
			</batchtest>
			<formatter type="xml" usefile="true" />
		</junit>
	</target>

	<target name="post-coverage" if="run_coverage">
		<cobertura-report destdir="build/coverage" format="xml">
			<fileset dir="${source_dir}" includes="**/*.java"/>
		</cobertura-report>
	</target>

	<target name="test" depends="pre-coverage, run-test1, run-test2, post-coverage">
	</target>

	<!-- ================================== -->
	<!--                PMD                 -->
	<!-- ================================== -->
	<path id="pmd.classpath">
		<fileset dir="${lib.pmd.dir}">
			<include name="*.jar"/>
		</fileset>
	</path>

	<target name="pmd" depends="build">
		<taskdef classpathref="pmd.classpath" name="pmd" classname="net.sourceforge.pmd.ant.PMDTask"/>
		<pmd shortFilenames="true">
			<sourceLanguage name="java" version="1.7"/>
			<ruleset>java-basic</ruleset>
			<ruleset>java-imports</ruleset>
			<ruleset>java-strings</ruleset>
			<formatter type="xml" toFile="${build_dir}/pmd.xml" />
			<!--
			<formatter type="text" toConsole="true" />
			//-->
			<fileset dir="${source_dir}">
				<include name="**/*.java" />
			</fileset>
		</pmd>
	</target>

</project><|MERGE_RESOLUTION|>--- conflicted
+++ resolved
@@ -21,11 +21,7 @@
 	<!-- ================================== -->
 	<target name="build">
 		<mkdir dir="${build_dir}" />
-<<<<<<< HEAD
-		<javac srcdir="${source_dir}" destdir="${build_dir}" target="1.7" source="1.7"
-=======
-		<javac fork="true" srcdir="${source_dir}" destdir="${build_dir}" target="1.6" source="1.6"
->>>>>>> 8f1e47b8
+		<javac fork="true" srcdir="${source_dir}" destdir="${build_dir}" target="1.7" source="1.7"
 			debug="yes" debuglevel="lines,vars,source" includeantruntime="false">
 			<classpath path="ext/asm-all-4.0.jar" />
 			<classpath path="${jline_jar}" />
